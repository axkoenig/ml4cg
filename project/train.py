--- conflicted
+++ resolved
@@ -1,10 +1,7 @@
 __author__ = "Alexander Koenig, Li Nguyen"
 
 import gc
-<<<<<<< HEAD
-=======
-
->>>>>>> 4d48e76c
+
 import numpy as np
 import pytorch_lightning as pl
 import torch as torch
@@ -31,13 +28,8 @@
 MEAN_VGG = torch.tensor([0.5, 0.5, 0.5], dtype=torch.float32)
 STD_VGG = torch.tensor([0.5, 0.5, 0.5], dtype=torch.float32)
 
-<<<<<<< HEAD
 MEAN = torch.tensor([131.0912, 103.8827, 91.4953], dtype=torch.float32)
 STD = torch.tensor([1, 1, 1], dtype=torch.float32)
-=======
-MEAN_RESNET = torch.tensor([131.0912, 103.8827, 91.4953], dtype=torch.float32)
-STD_RESNET = torch.tensor([1, 1, 1], dtype=torch.float32)
->>>>>>> 4d48e76c
 
 class Net(pl.LightningModule):
     def __init__(self, hparams):
@@ -187,12 +179,6 @@
         name = f"{prefix}/input_mixed_reconstr_images"
         self.logger.experiment.log({name: [wandb.Image(plot, caption=caption)]})
 
-<<<<<<< HEAD
-    def norm_vgg(self, imgs):
-        imgs = imgs.clone()
-        for i in range(imgs.shape[0]):
-            imgs[i] = self.vgg_norm(imgs[i])
-=======
     def id_loss_weight(self, n_epochs_delta_min, n_epochs_delta_rise, delta_max, delta_min = 0.0):
         """
         Parameters:
@@ -209,28 +195,21 @@
             delta = delta_min + max(0, self.current_epoch - n_epochs_delta_min) * (delta_max / float(n_epochs_delta_rise))
         return delta
 
-    def norm_resnet(self, imgs):
+    def norm_vgg(self, imgs):
         imgs = imgs.clone()
         for i in range(imgs.shape[0]):
-            imgs[i] = self.resnet_norm(imgs[i])
->>>>>>> 4d48e76c
+            imgs[i] = self.vgg_norm(imgs[i])
         return imgs
 
     def calc_g_loss(self, x1, x2, out, prefix):
 
         ### RECONSTRUCTION LOSS ###
         # get vgg features of original and reconstructed images
-<<<<<<< HEAD
         orig_features_1 = self.vgg(self.norm_vgg(x1))[1]
         orig_features_2 = self.vgg(self.norm_vgg(x2))[1]
         recon_features_1 = self.vgg(self.norm_vgg(out["r1"]))[1]
         recon_features_2 = self.vgg(self.norm_vgg(out["r2"]))[1]
-=======
-        orig_features_1 = self.vgg(x1)[1]
-        orig_features_2 = self.vgg(x2)[1]
-        recon_features_1 = self.vgg(out["r1"])[1]
-        recon_features_2 = self.vgg(out["r2"])[1]
->>>>>>> 4d48e76c
+
         
         vgg_loss = self.hparams.alpha * (F.l1_loss(orig_features_1, recon_features_1) + F.l1_loss(orig_features_2, recon_features_2))
 
@@ -243,17 +222,11 @@
         ### IDENTITY LOSSES ###
         
         # get identity encodings 
-<<<<<<< HEAD
         orig_id_features_1, _ = self.id_enc(x1)
         orig_id_features_2, _ = self.id_enc(x2)
         mixed_id_features_1, _ = self.id_enc(out["m1"])
         mixed_id_features_2, _ = self.id_enc(out["m2"])
-=======
-        orig_id_features_1, _ = self.id_enc(self.norm_resnet(x1))
-        orig_id_features_2, _ = self.id_enc(self.norm_resnet(x2))
-        mixed_id_features_1, _ = self.id_enc(self.norm_resnet(out["m1"]))
-        mixed_id_features_2, _ = self.id_enc(self.norm_resnet(out["m2"]))
->>>>>>> 4d48e76c
+
         
         delta = self.id_loss_weight(self.hparams.n_epochs_delta_min, self.hparams.n_epochs_delta_rise, self.hparams.delta_max, self.hparams.delta_min)
         id_loss = delta * (F.l1_loss(orig_id_features_1, mixed_id_features_2) + F.l1_loss(orig_id_features_2, mixed_id_features_1))
@@ -340,11 +313,7 @@
     # clean up 
     gc.collect()
     torch.cuda.empty_cache()
-<<<<<<< HEAD
-
-=======
     
->>>>>>> 4d48e76c
     logger = loggers.WandbLogger(name=hparams.log_name, project="ml4cg")
 
     model = Net(hparams)
