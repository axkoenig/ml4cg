--- conflicted
+++ resolved
@@ -11,11 +11,7 @@
     parser.add_argument("--num_workers", type=int, default=4, help="num_workers > 0 turns on multi-process data loading")
     parser.add_argument("--gpus", type=int, default=2, help="Number of GPUs. Use 0 for CPU mode")
     parser.add_argument("--num_sanity_val_steps", type=int, default=0, help="Number of val sanity checks before starting training")
-<<<<<<< HEAD
-    parser.add_argument("--num_plots_per_epoch", type=int, default=5, help="How often to plot in one training epoch")
-=======
     parser.add_argument("--num_plots_per_epoch", type=int, default=10, help="How often to plot in one training epoch")
->>>>>>> 4d48e76c
     parser.add_argument("--num_plot_triplets", type=int, default=4, help="How many image triplets to plot")
 
     # Preprocessing
